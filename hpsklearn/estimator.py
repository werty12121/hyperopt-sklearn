--- conflicted
+++ resolved
@@ -26,17 +26,13 @@
              partial_timeout_tolerance=10.0): # -- seconds
     try:
         t_start = time.time()
-<<<<<<< HEAD
-        classifier = argd['classifier']
-        untrained_classifier = copy.deepcopy( classifier )
-=======
         if 'classifier' in argd:
             classifier = argd['classifier']
             preprocessings = argd['preprocessing']
         else:
             classifier = argd['model']['classifier']
             preprocessings = argd['model']['preprocessing']
->>>>>>> a2e805de
+        untrained_classifier = copy.deepcopy( classifier )
         # -- N.B. modify argd['preprocessing'] in-place
         for pp_algo in preprocessings:
             info('Fitting', pp_algo, 'to X of shape', Xfit.shape)
@@ -55,7 +51,6 @@
 
         info('Training classifier', classifier,
              'on X of dimension', Xfit.shape)
-<<<<<<< HEAD
 
         min_n_iters = 7#5
         best_loss_cutoff_n_iters = 35
@@ -103,10 +98,6 @@
         else:
           classifier.fit( Xfit, yfit )
 
-=======
-        # -- N.B. modify argd['classifier'] in-place
-        classifier.fit(Xfit, yfit)
->>>>>>> a2e805de
         info('Scoring on Xval of shape', Xval.shape)
         loss = 1.0 - classifier.score(Xval, yval)
         # -- squared standard error of mean
@@ -117,15 +108,9 @@
         t_done = time.time()
         rval = {
             'loss': loss,
-<<<<<<< HEAD
-            #'classifier': classifier,
+            'loss_variance': lossvar,
             'classifier': untrained_classifier,
-            'preprocs': argd['preprocessing'],
-=======
-            'loss_variance': lossvar,
-            'classifier': classifier,
             'preprocs': preprocessings,
->>>>>>> a2e805de
             'status': hyperopt.STATUS_OK,
             'duration': t_done - t_start,
             'iterations': n_iters,
@@ -371,7 +356,7 @@
                 with open(filename, 'wb') as dump_file:
                     self.info('---> dumping trials to', filename)
                     cPickle.dump(self.trials, dump_file)
-<<<<<<< HEAD
+        
         # retrain the best model on the full data
         for pp_algo in self._best_preprocs:
             pp_algo.fit(X)
@@ -387,19 +372,11 @@
                                            classes=np.unique( y ))
         else:
           self._best_classif.fit(X,y)
-=======
-
-        # -- XXX: retrain best model on full data
-        #print argmin
->>>>>>> a2e805de
 
     def predict(self, X):
         """
         Use the best model found by previous fit() to make a prediction.
         """
-<<<<<<< HEAD
-        classifier = self._best_classif
-        preprocs = self._best_preprocs
 
         # -- copy because otherwise np.utils.check_arrays sometimes does not
         #    produce a read-write view from read-only memory
@@ -408,14 +385,8 @@
         else:
           X = np.array(X)
 
-        for pp in preprocs:
-=======
-        # -- copy because otherwise np.utils.check_arrays sometimes does not
-        #    produce a read-write view from read-only memory
-        X = np.array(X)
         for pp in self._best_preprocs:
             self.info("Transforming X of shape", X.shape)
->>>>>>> a2e805de
             X = pp.transform(X)
         self.info("Predicting X of shape", X.shape)
         return self._best_classif.predict(X)
@@ -424,11 +395,6 @@
         """
         Return the accuracy of the classifier on a given set of data
         """
-<<<<<<< HEAD
-        classifier = self._best_classif
-        preprocs = self._best_preprocs
-=======
->>>>>>> a2e805de
         # -- copy because otherwise np.utils.check_arrays sometimes does not
         #    produce a read-write view from read-only memory
         X = np.array(X)
@@ -442,15 +408,7 @@
         """
         Returns the best model found by the previous fit()
         """
-<<<<<<< HEAD
-        #best_trial = self.trials.best_trial
-        #return { 'classifier' : best_trial['result']['classifier'],
-        #         'preprocs' : best_trial['result']['preprocs'] }
-        return { 'classifier' : self._best_classif,
-                 'preprocs' : self._best_preprocs }
-=======
         return {'classifier': self._best_classif,
                 'preprocs': self._best_preprocs}
->>>>>>> a2e805de
-
-
+
+
