--- conflicted
+++ resolved
@@ -298,7 +298,6 @@
                 'iterations': cv_n_iters.max(),
             }
             rtype = 'return'
-<<<<<<< HEAD
         # The for loop exit with break, one fold did not finish running.
         if learner is None:
             t_done = time.time()
@@ -313,11 +312,6 @@
     ##==== Cost function exception handling ====##
     except (NonFiniteFeature,), exc:
         print 'Failing trial due to NaN in', str(exc)
-=======
-        
-    except (NonFiniteFeature,) as exc:
-        print('Failing trial due to NaN in', str(exc))
->>>>>>> 79c25645
         t_done = time.time()
         rval = {
             'status': hyperopt.STATUS_FAIL,
@@ -581,7 +575,6 @@
                           return_argmin=False,  # -- in case no success so far
                          )
 
-<<<<<<< HEAD
     def retrain_best_model_on_full_data(self, X, y, EX_list=None,
                                         weights=None):
         if EX_list is not None:
@@ -600,19 +593,6 @@
                 self._best_learner, self.classification, XEX, y, self.info,
                 max_iters=int(self._best_iters * retrain_fraction)
             )
-=======
-    def retrain_best_model_on_full_data(self, X, y, weights=None):
-        for pp_algo in self._best_preprocs:
-            pp_algo.fit(X)
-            X = pp_algo.transform(X * 1) # -- * 1 avoids read-only copy bug
-        if hasattr(self._best_classif, 'partial_fit'):
-          rng = np.random.RandomState(6665)
-          train_idxs = rng.permutation(X.shape[0])
-          for i in range(int(self._best_iters * retrain_fraction)):
-            rng.shuffle(train_idxs)
-            self._best_classif.partial_fit(X[train_idxs], y[train_idxs],
-                                           classes=np.unique(y))
->>>>>>> 79c25645
         else:
             self._best_learner.fit(XEX, y)
 
